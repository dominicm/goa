--- conflicted
+++ resolved
@@ -9,10 +9,7 @@
 	"time"
 
 	"github.com/julienschmidt/httprouter"
-<<<<<<< HEAD
 	regen "github.com/zach-klippenstein/goregen"
-=======
->>>>>>> 5748c0ff
 )
 
 var (
